{
  "name": "react-native-linkedin",
  "version": "1.1.0",
  "main": "index.js",
  "files": ["assets/x-white@2x.png", "assets/x-white@3x.png"],
  "description":
    "React-Native LinkedIn, a simple LinkedIn login library for React-Native with WebView and Modal",
  "repository": "https://github.com/xcarpentier/react-native-linkedin.git",
  "author":
    "Xavier Carpentier <contact@xaviercarpentier.com> (http://xaviercarpentier.com/)",
  "bugs": {
    "url": "https://github.com/xcarpentier/react-native-linkedin/issues"
  },
  "homepage": "https://github.com/xcarpentier/react-native-linkedin",
  "license": "MIT",
  "scripts": {
    "prepush": "yarn run lint && yarn run flow && yarn run test",
    "test": "jest",
    "lint": "eslint .",
    "flow": "./node_modules/flow-bin/cli.js",
    "bump-patch":
      "NEW_VERSION=`./scripts/version_increment.js patch` && yarn version --new-version $NEW_VERSION && git push --follow-tags",
    "bump-minor":
      "NEW_VERSION=`./scripts/version_increment.js minor` && yarn version --new-version $NEW_VERSION && git push --follow-tags",
    "bump-major":
      "NEW_VERSION=`./scripts/version_increment.js major` && yarn version --new-version $NEW_VERSION && git push --follow-tags",
    "cleaning":
      "rm -rf node_modules && rm -f yarn.lock && yarn install && watchman watch-del-all && rm -fr $TMPDIR/react-*"
  },
  "keywords": ["react-native", "react-native-linkedin", "linkedin"],
  "dependencies": {
    "query-string": "^5.0.0",
    "ramda": "^0.24.1",
    "uuid": "^3.1.0"
  },
  "devDependencies": {
<<<<<<< HEAD
    "babel-jest": "^21.0.2",
    "babel-preset-react-native": "^2.1.0",
=======
    "babel-jest": "^20.0.3",
    "babel-preset-react-native": "^4.0.0",
>>>>>>> 49813179
    "eslint": "3.9.1",
    "eslint-config-airbnb": "12.0.0",
    "eslint-config-airbnb-flow": "1.0.2",
    "eslint-plugin-import": "2.0.1",
    "eslint-plugin-jsx-a11y": "2.2.3",
    "eslint-plugin-react": "7.2.0",
    "eslint-plugin-react-native": "2.0.0",
    "flow-bin": "^0.52.0",
    "husky": "^0.14.3",
    "jest": "^21.1.0",
    "jest-junit-reporter": "^1.1.0",
    "jest-react-native": "^18.0.0",
    "react": "16.0.0-alpha.12",
    "react-native": "^0.47.2",
    "react-test-renderer": "16.0.0-alpha.12"
  },
  "jest": {
    "preset": "react-native",
    "modulePathIgnorePatterns": ["./example/"],
    "testResultsProcessor": "./node_modules/jest-junit-reporter"
  },
  "babel": {
    "presets": ["react-native"]
  },
  "eslintConfig": {
    "extends": ["airbnb", "airbnb-flow"],
    "parser": "babel-eslint",
    "plugins": ["react", "react-native"],
    "globals": {
      "__DEV__": false,
      "fetch": false,
      "describe": false,
      "it": false,
      "expect": false,
      "jest": false,
      "alert": false,
      "FormData": false
    },
    "rules": {
      "global-require": [0],
      "import/no-extraneous-dependencies": 0,
      "import/no-unresolved": 0,
      "import/extensions": 0,
      "react/jsx-filename-extension": 0,
      "react/forbid-prop-types": 0,
      "no-return-assign": 0,
      "no-alert": 0,
      "react/prefer-stateless-function": 0,
      "arrow-parens": 0,
      "camelcase": 0,
      "no-underscore-dangle": 0,
      "no-confusing-arrow": 0,
      "semi": ["error", "never"],
      "max-len": [2, 80, 2]
    }
  }
}<|MERGE_RESOLUTION|>--- conflicted
+++ resolved
@@ -34,13 +34,8 @@
     "uuid": "^3.1.0"
   },
   "devDependencies": {
-<<<<<<< HEAD
     "babel-jest": "^21.0.2",
-    "babel-preset-react-native": "^2.1.0",
-=======
-    "babel-jest": "^20.0.3",
     "babel-preset-react-native": "^4.0.0",
->>>>>>> 49813179
     "eslint": "3.9.1",
     "eslint-config-airbnb": "12.0.0",
     "eslint-config-airbnb-flow": "1.0.2",
