<p align="center">
    <img alt="react-native-linkedin" src="https://media.giphy.com/media/l4FGCGPtBn9meI7Pa/giphy.gif" width=150>
</p>

<h3 align="center">
  🔗 React-Native LinkedIn
</h3>

<p align="center">
  <a href="https://www.npmjs.com/package/react-native-linkedin"><img src="https://img.shields.io/npm/v/react-native-linkedin.svg?style=flat-square"></a>
  <a href="https://www.npmjs.com/package/react-native-linkedin"><img src="https://img.shields.io/npm/dm/react-native-linkedin.svg?style=flat-square"></a>
  <a href="https://circleci.com/gh/xcarpentier/react-native-linkedin"><img src="https://circleci.com/gh/xcarpentier/react-native-linkedin.svg?style=svg"></a>
  <a href="https://codecov.io/gh/xcarpentier/react-native-linkedin"><img src="https://codecov.io/gh/xcarpentier/react-native-linkedin/coverage.svg"></a>
  <a href="https://greenkeeper.io/"><img src="https://badges.greenkeeper.io/xcarpentier/react-native-linkedin.svg"></a>
</p>

<p align="center">
  <a href="https://codecov.io/gh/xcarpentier/react-native-linkedin">
    <img src="https://api.qrserver.com/v1/create-qr-code/?size=100x100&data=https://exp.host/@xcarpentier/linked-in-login-example">
  </a>
  <br>
  <a href="https://exp.host/@xcarpentier/linked-in-login-example">Demo on Expo</a>
</p>

<br />

Simple **LinkedIn** login library for **React-Native** with _WebView_ into a _Modal_

## Benefits

* **Light**: No need to link a native library like others alternatives
* **Simple**: Get the token and the expires, you handle your own login with the access_token
* **Sure**: open-source
* **Almost readable & understandable code**: JavaScript & React

## Installation

```bash
$ yarn add react-native-linkedin
```

or

```bash
$ npm i react-native-linkedin --save
```

## Documentation

### Props
<<<<<<< HEAD

| Name           | Type                          | Required     | Default                                | Description                                                   |
| -------------- | ----------------------------- | ------------ | -------------------------------------- | ------------------------------------------------------------- |
| clientID       | string                        | **required** |                                        | [Your client id](https://www.linkedin.com/developer/apps)     |
| clientSecret   | string                        | **required** |                                        | [Your client secret](https://www.linkedin.com/developer/apps) |
| redirectUri    | string                        | **required** |                                        | [Your redirectUri](https://www.linkedin.com/developer/apps)   |
| onSuccess      | function                      | **required** |                                        | Function will be call back on success                         |
| authState      | string                        | optional     | `require('uuid').v4()`                 | The state of auth, to be more secure                          |
| onError        | function                      | optional     | `console.error(err)`                   | Function will be call back on error                           |
| onClose        | function                      | optional     |                                        | Function will be call back on close modal                     |
| onOpen         | function                      | optional     |                                        | Function will be call back on open modal                      |
| onSignIn       | function                      | optional     |                                        | Function will be call back when the user sign in              |
| permissions    | array                         | optional     | `['r_basicprofile', 'r_emailaddress']` | The LinkedIn access token permissions                         |
| renderButton   | function                      | optional     |                                        | Render function for customize LinkedIn button                 |
| renderClose    | function                      | optional     |                                        | Render function for customize close button                    |
| linkText       | string                        | optional     | `'Login with LinkedIn'`                | Link label                                                    |
| containerStyle | ViewPropTypes.style           | optional     |                                        | Customize container style                                     |
| wrapperStyle   | ViewPropTypes.style           | optional     |                                        | Customize wrapper style                                       |
| closeStyle     | ViewPropTypes.style           | optional     |                                        | Customize close style                                         |
| animationType  | Modal.propTypes.animationType | optional     | `fade`                                 | Customize animationType style: 'none', 'slide' or 'fade'      |
=======
| Name | Type | Required | Default | Description |
| --- | --- | --- | --- | --- |
| clientID | string | **required** | | [Your client id](https://www.linkedin.com/developer/apps) |
| clientSecret | string | **required** | | [Your client secret](https://www.linkedin.com/developer/apps) |
| redirectUri | string | **required** | | [Your redirectUri](https://www.linkedin.com/developer/apps) |
| onSuccess | function | **required** | | Function  will be call back on success |
| authState | string | optional | `require('uuid').v4()` | The state of auth, to be more secure |
| onError | function | optional | `console.error(err)` | Function  will be call back on error |
| onClose | function | optional | | Function  will be call back on close modal |
| onOpen | function | optional | | Function  will be call back on open modal |
| onSignIn | function | optional | | Function  will be call back when the user sign in |
| permissions | array | optional | `['r_basicprofile', 'r_emailaddress']` | The LinkedIn access token permissions |
| renderButton | function | optional | | Render function for customize LinkedIn button  |
| renderClose | function | optional | | Render function for customize close button  |
| linkText | string | optional | `'Login with LinkedIn'` | Link label |
| containerStyle | ViewPropTypes.style | optional | | Customize container style |
| wrapperStyle | ViewPropTypes.style | optional | | Customize wrapper style |
| closeStyle | ViewPropTypes.style | optional | | Customize close style |
| animationType | Modal.propTypes.animationType | optional | `fade` | Customize animationType style: 'none', 'slide' or 'fade' |
| shouldGetAccessToken | bool | optional | `true` | Set to false to receive the 'authorization code' rather then the 'access token'
>>>>>>> 272b656a

### Example

```JavaScript
// See ./example folder for details
import React from 'react'
import { StyleSheet, View } from 'react-native'

import LinkedInModal from 'react-native-linkedin'

const styles = StyleSheet.create({
  container: {
    flex: 1,
    backgroundColor: '#fff',
    justifyContent: 'center',
    alignItems: 'center',
  },
})

export default class AppContainer extends React.Component {
  render() {
    return (
      <View style={styles.container}>
        <LinkedInModal
          clientID="[ Your client id from https://www.linkedin.com/developer/apps ]"
          clientSecret="[ Your client secret from https://www.linkedin.com/developer/apps ]"
          redirectUri="[ Your redirect uri set into https://www.linkedin.com/developer/apps ]"
          onSuccess={token => console.log(token)}
        />
      </View>
    )
  }
}
```

## Security

Please note that you should give your linkedin client id and you secret key to the component.
You should be aware that key can be found if you store it directly to your code.
**I strongly recommand to not declare both on your code but found a way to keep it secret (ie. get it from server, encrypt it, ...)**

## Roadmap & TODOs

* [x] Better style for modal: border, padding, transparency
* [x] Button to close the modal
* [x] Better catch of error into login url
* [x] Add gif example in README
* [x] Publish example to expo
* [ ] Test every line of code
* [ ] Add props or other function to fetch more informations like basic profile information
* [ ] Use Expo WebBrowser when app is in Expo (ie. if `global.__exponent` exist)

[> Propose](https://github.com/xcarpentier/react-native-linkedin/issues/new)

## Contribution

* [@xcapentier](mailto:contact@xaviercarpentier.com) The main author.

**PRs are welcome!**

## FAQ

### Is it supported and tested both on android and iOS?

**YES**

### How to get the basic profile of a user after getting the token?

```javascript
const access_token // from this lib
const baseApi = 'https://api.linkedin.com/v1/people/'
const params = [
  'first-name',
  'last-name',
  // add more fields here
]
const qs = { format: 'json' }

const response = await fetch(
  `${baseApi}~:(${params.join(',')})?${querystring.stringify(qs)}`,
  {
    method: 'GET',
    headers: {
      Authorization: 'Bearer ' + access_token
    }
  }
)
const payload = await response.json()
```

## Other questions

Feel free to [contact me](mailto:contact@xaviercarpentier.com) or [create an issue](https://github.com/xcarpentier/react-native-linkedin/issues/new)

## Alternatives

* [react-native-linkedin-login](https://www.npmjs.com/package/react-native-linkedin-login)
* [react-native-linkedin-sdk](https://www.npmjs.com/package/react-native-linkedin-sdk)
* [react-native-linkedin-oauth](https://www.npmjs.com/package/react-native-linkedin-oauth)

## Licence

[MIT](https://github.com/xcarpentier/react-native-linkedin/blob/master/LICENSE)

> made with ♥<|MERGE_RESOLUTION|>--- conflicted
+++ resolved
@@ -48,49 +48,27 @@
 ## Documentation
 
 ### Props
-<<<<<<< HEAD
 
-| Name           | Type                          | Required     | Default                                | Description                                                   |
-| -------------- | ----------------------------- | ------------ | -------------------------------------- | ------------------------------------------------------------- |
-| clientID       | string                        | **required** |                                        | [Your client id](https://www.linkedin.com/developer/apps)     |
-| clientSecret   | string                        | **required** |                                        | [Your client secret](https://www.linkedin.com/developer/apps) |
-| redirectUri    | string                        | **required** |                                        | [Your redirectUri](https://www.linkedin.com/developer/apps)   |
-| onSuccess      | function                      | **required** |                                        | Function will be call back on success                         |
-| authState      | string                        | optional     | `require('uuid').v4()`                 | The state of auth, to be more secure                          |
-| onError        | function                      | optional     | `console.error(err)`                   | Function will be call back on error                           |
-| onClose        | function                      | optional     |                                        | Function will be call back on close modal                     |
-| onOpen         | function                      | optional     |                                        | Function will be call back on open modal                      |
-| onSignIn       | function                      | optional     |                                        | Function will be call back when the user sign in              |
-| permissions    | array                         | optional     | `['r_basicprofile', 'r_emailaddress']` | The LinkedIn access token permissions                         |
-| renderButton   | function                      | optional     |                                        | Render function for customize LinkedIn button                 |
-| renderClose    | function                      | optional     |                                        | Render function for customize close button                    |
-| linkText       | string                        | optional     | `'Login with LinkedIn'`                | Link label                                                    |
-| containerStyle | ViewPropTypes.style           | optional     |                                        | Customize container style                                     |
-| wrapperStyle   | ViewPropTypes.style           | optional     |                                        | Customize wrapper style                                       |
-| closeStyle     | ViewPropTypes.style           | optional     |                                        | Customize close style                                         |
-| animationType  | Modal.propTypes.animationType | optional     | `fade`                                 | Customize animationType style: 'none', 'slide' or 'fade'      |
-=======
-| Name | Type | Required | Default | Description |
-| --- | --- | --- | --- | --- |
-| clientID | string | **required** | | [Your client id](https://www.linkedin.com/developer/apps) |
-| clientSecret | string | **required** | | [Your client secret](https://www.linkedin.com/developer/apps) |
-| redirectUri | string | **required** | | [Your redirectUri](https://www.linkedin.com/developer/apps) |
-| onSuccess | function | **required** | | Function  will be call back on success |
-| authState | string | optional | `require('uuid').v4()` | The state of auth, to be more secure |
-| onError | function | optional | `console.error(err)` | Function  will be call back on error |
-| onClose | function | optional | | Function  will be call back on close modal |
-| onOpen | function | optional | | Function  will be call back on open modal |
-| onSignIn | function | optional | | Function  will be call back when the user sign in |
-| permissions | array | optional | `['r_basicprofile', 'r_emailaddress']` | The LinkedIn access token permissions |
-| renderButton | function | optional | | Render function for customize LinkedIn button  |
-| renderClose | function | optional | | Render function for customize close button  |
-| linkText | string | optional | `'Login with LinkedIn'` | Link label |
-| containerStyle | ViewPropTypes.style | optional | | Customize container style |
-| wrapperStyle | ViewPropTypes.style | optional | | Customize wrapper style |
-| closeStyle | ViewPropTypes.style | optional | | Customize close style |
-| animationType | Modal.propTypes.animationType | optional | `fade` | Customize animationType style: 'none', 'slide' or 'fade' |
-| shouldGetAccessToken | bool | optional | `true` | Set to false to receive the 'authorization code' rather then the 'access token'
->>>>>>> 272b656a
+| Name                 | Type                          | Required     | Default                                | Description                                                                     |
+| -------------------- | ----------------------------- | ------------ | -------------------------------------- | ------------------------------------------------------------------------------- |
+| clientID             | string                        | **required** |                                        | [Your client id](https://www.linkedin.com/developer/apps)                       |
+| clientSecret         | string                        | **required** |                                        | [Your client secret](https://www.linkedin.com/developer/apps)                   |
+| redirectUri          | string                        | **required** |                                        | [Your redirectUri](https://www.linkedin.com/developer/apps)                     |
+| onSuccess            | function                      | **required** |                                        | Function will be call back on success                                           |
+| authState            | string                        | optional     | `require('uuid').v4()`                 | The state of auth, to be more secure                                            |
+| onError              | function                      | optional     | `console.error(err)`                   | Function will be call back on error                                             |
+| onClose              | function                      | optional     |                                        | Function will be call back on close modal                                       |
+| onOpen               | function                      | optional     |                                        | Function will be call back on open modal                                        |
+| onSignIn             | function                      | optional     |                                        | Function will be call back when the user sign in                                |
+| permissions          | array                         | optional     | `['r_basicprofile', 'r_emailaddress']` | The LinkedIn access token permissions                                           |
+| renderButton         | function                      | optional     |                                        | Render function for customize LinkedIn button                                   |
+| renderClose          | function                      | optional     |                                        | Render function for customize close button                                      |
+| linkText             | string                        | optional     | `'Login with LinkedIn'`                | Link label                                                                      |
+| containerStyle       | ViewPropTypes.style           | optional     |                                        | Customize container style                                                       |
+| wrapperStyle         | ViewPropTypes.style           | optional     |                                        | Customize wrapper style                                                         |
+| closeStyle           | ViewPropTypes.style           | optional     |                                        | Customize close style                                                           |
+| animationType        | Modal.propTypes.animationType | optional     | `fade`                                 | Customize animationType style: 'none', 'slide' or 'fade'                        |
+| shouldGetAccessToken | bool                          | optional     | `true`                                 | Set to false to receive the 'authorization code' rather then the 'access token' |
 
 ### Example
 
