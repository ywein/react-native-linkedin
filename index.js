--- conflicted
+++ resolved
@@ -38,7 +38,7 @@
 type State = {
   raceCondition: boolean,
   modalVisible: boolean,
-  authState: string
+  authState: string,
 }
 
 /* eslint-disable */
@@ -219,7 +219,17 @@
   state: State = {
     raceCondition: false,
     modalVisible: false,
-    authState: v4()
+    authState: v4(),
+  }
+
+  componentWillUpdate(nextProps, nextState) {
+    if (
+      nextState.modalVisible !== this.state.modalVisible &&
+      nextState.modalVisible === true
+    ) {
+      const authState = nextProps.authState || v4()
+      this.setState({ raceCondition: false, authState })
+    }
   }
 
   onLoadStart = async ({ nativeEvent: { url } }: Object) => {
@@ -227,34 +237,15 @@
     const { redirectUri, onError } = this.props
 
     if (url.includes(redirectUri) && !raceCondition) {
-      const { authState, onSuccess } = this.props
+      const { onSuccess } = this.props
+      const { authState } = this.state
       this.setState({ modalVisible: false, raceCondition: true })
-<<<<<<< HEAD
       await onLoadStart(url, authState, onSuccess, onError)
-=======
-      if (isErrorUrl(url)) {
-        const err = getErrorFromUrl(url)
-        this.close()
-        onError(transformError(err))
-      } else {
-        const { onSuccess } = this.props
-        const { authState } = this.state
-        const { code, state } = getCodeAndStateFromUrl(url)
-        if (state !== authState) {
-          onError({
-            type: 'state_not_match',
-            message: `state is not the same ${state}`,
-          })
-        } else {
-          const token: LinkedInToken | {} = await this.getAccessToken(code)
-          onSuccess(token)
-        }
-      }
->>>>>>> 6b1156f6
     }
   }
 
-  getAuthorizationUrl: void => string = () => getAuthorizationUrl({...this.props, authState: this.state.authState})
+  getAuthorizationUrl: void => string = () =>
+    getAuthorizationUrl({ ...this.props, authState: this.state.authState })
 
   getAccessToken: string => Promise<LinkedInToken | {}> = async (
     code: string,
@@ -271,13 +262,6 @@
 
   props: Props
 
-  componentWillUpdate(nextProps, nextState){
-    if((nextState.modalVisible !== this.state.modalVisible) && nextState.modalVisible === true){
-      let authState = nextProps.authState || v4();
-      this.setState({raceCondition: false, authState})
-    }
-  }
-
   close = () => {
     const { onClose } = this.props
     if (onClose) onClose()
@@ -293,11 +277,7 @@
   renderButton = () => {
     const { renderButton, linkText } = this.props
     if (renderButton) return renderButton()
-    return (
-      <Text>
-        {linkText}
-      </Text>
-    )
+    return <Text>{linkText}</Text>
   }
 
   renderClose = () => {
@@ -310,8 +290,8 @@
   }
 
   renderWebview = () => {
-    const {modalVisible} = this.state
-    if(!modalVisible) return null;
+    const { modalVisible } = this.state
+    if (!modalVisible) return null
 
     return (
       <WebView
@@ -322,7 +302,7 @@
         domStorageEnabled
         injectedJavaScript={injectedJavaScript()}
       />
-    );
+    )
   }
 
   render() {
@@ -338,16 +318,12 @@
         <TouchableOpacity onPress={this.open}>
           {this.renderButton()}
         </TouchableOpacity>
-<<<<<<< HEAD
         <Modal
           animationType={animationType}
           transparent
           visible={modalVisible}
-          onRequestClose={() => {}}
+          onRequestClose={this.close}
         >
-=======
-        <Modal animationType={animationType} transparent visible={modalVisible} onRequestClose={this.close}>
->>>>>>> 6b1156f6
           <View style={[styles.constainer, containerStyle]}>
             <View style={[styles.wrapper, wrapperStyle]}>
               {this.renderWebview()}
